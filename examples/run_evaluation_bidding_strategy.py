--- conflicted
+++ resolved
@@ -18,17 +18,9 @@
 def main():
 
     # Settings.
-<<<<<<< HEAD
     scenario_name = '43755562'
-    results_path = os.path.join(cobmo.config.results_path, f'run_evaluation_bidding_strategy_{cobmo.config.timestamp}')
+    results_path = cobmo.utils.get_results_path(f'run_evaluation_bidding_strategy_{scenario_name}')
     price_data_path = os.path.join(cobmo.config.supplementary_data_path, 'clearing_price')
-
-    # Instantiate results directory.
-    os.mkdir(results_path)
-=======
-    scenario_name = '44414531'
-    results_path = cobmo.utils.get_results_path(f'run_evaluation_bidding_strategy_{scenario_name}')
->>>>>>> 94ae8c8e
 
     # Recreate / overwrite database, to incorporate changes in the CSV files.
     cobmo.data_interface.recreate_database()
