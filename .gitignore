--- conflicted
+++ resolved
@@ -1,26 +1,20 @@
-
-\.idea/
-
-\.vscode/
-
-cobmo\.egg-info/
-
-*/__pycache__/
-
-*.sqlite
-
-*.sqlite-journal
-
-*.pyc
-
-*.DS_Store
-
-<<<<<<< HEAD
-cobmo/default\.html
-
-=======
-cobmo/default\.html
-
-docs/_build/
-
->>>>>>> 4843fe3d
+
+\.idea/
+
+\.vscode/
+
+cobmo\.egg-info/
+
+*/__pycache__/
+
+*.sqlite
+
+*.sqlite-journal
+
+*.pyc
+
+*.DS_Store
+
+cobmo/default\.html
+
+docs/_build/