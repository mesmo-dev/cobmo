"""Database interface function definitions."""

import glob
from multimethod import multimethod
import numpy as np
import os
import pandas as pd
import sqlite3
import typing

import cobmo.config

logger = cobmo.config.get_logger(__name__)


def recreate_database(
        database_path: str = cobmo.config.database_path,
        database_schema_path: str = os.path.join(cobmo.config.cobmo_path, 'cobmo', 'database_schema.sql'),
        data_path: str = cobmo.config.data_path,
        additional_data_paths: typing.List[str] = None
) -> None:
    """Recreate SQLITE database from SQL schema file and CSV files."""

    # Connect SQLITE database. Creates file, if none.
    database_connection = sqlite3.connect(database_path)
    database_connection.text_factory = str  # Allows UTF-8 data to be stored.
    cursor = database_connection.cursor()

    # Remove old data, if any.
    cursor.executescript(
        """ 
        PRAGMA writable_schema = 1; 
        DELETE FROM sqlite_master WHERE type IN ('table', 'index', 'trigger'); 
        PRAGMA writable_schema = 0; 
        VACUUM; 
        """
    )

    # Recreate SQLITE database schema from SQL schema file.
    with open(database_schema_path, 'r') as database_schema_file:
        cursor.executescript(database_schema_file.read())
    database_connection.commit()

    # Import CSV files into SQLITE database.
    csv_paths = ([data_path] + additional_data_paths) if additional_data_paths is not None else [data_path]
    for csv_path in csv_paths:
        for file in glob.glob(os.path.join(csv_path, '**', '*.csv'), recursive=True):

            # Exclude CSV files from supplementary data folders.
            if os.path.join('data', 'supplementary_data') not in file:

                # Obtain table name.
                table_name = os.path.splitext(os.path.basename(file))[0]

                # Write new table content.
                logger.debug(f"Loading {file} into database.")
                table = pd.read_csv(file)
                table.to_sql(
                    table_name,
                    con=database_connection,
                    if_exists='append',
                    index=False
                )

    cursor.close()
    database_connection.close()


def connect_database(
        database_path: str = cobmo.config.database_path
) -> sqlite3.Connection:
    """Connect to the database at given `data_path` and return connection handle."""

    # Recreate database, if no database exists.
    if not os.path.isfile(database_path):
        logger.debug(f"Database does not exist and is recreated at: {database_path}")
        recreate_database(
            database_path=database_path
        )

    # Obtain connection.
    database_connection = sqlite3.connect(database_path)
    return database_connection


class BuildingData(object):
    """Building data object."""

    scenarios: pd.Series
    parameters: pd.Series
    surfaces_adiabatic: pd.DataFrame
    surfaces_exterior: pd.DataFrame
    surfaces_interior: pd.DataFrame
    zones: pd.DataFrame
    timestep_start: pd.Timestamp
    timestep_end: pd.Timestamp
    timestep_delta: pd.Timedelta
    timesteps: pd.Index
    weather_timeseries: pd.DataFrame
    electricity_price_timeseries: pd.DataFrame
<<<<<<< HEAD
    internal_gain_timeseries: pd.DataFrame = None  # Defaults to None if no internal gain type is defined.
=======
    electricity_price_distribution_timeseries: pd.DataFrame
    internal_gain_timeseries: pd.DataFrame
>>>>>>> 2181acce
    constraint_timeseries: pd.DataFrame

    @ multimethod
    def __init__(
            self,
            scenario_name: str,
            **kwargs
    ) -> None:

        # Obtain database connection.
        database_connection = connect_database()

        self.__init__(
            scenario_name,
            database_connection,
            **kwargs
        )

    @ multimethod
    def __init__(
            self,
            scenario_name: str,
            database_connection: sqlite3.Connection,
            timestep_start=None,
            timestep_end=None,
            timestep_delta=None
    ) -> None:

        # Store scenario name.
        self.scenario_name = scenario_name

        # Obtain building data.
        self.scenarios = (
            pd.read_sql(
                """
                SELECT * FROM scenarios 
                JOIN buildings USING (building_name) 
                JOIN linearization_types USING (linearization_type) 
                LEFT JOIN initial_state_types USING (initial_state_type) 
                LEFT JOIN storage_types USING (building_storage_type) 
                WHERE scenario_name = ?
                """,
                con=database_connection,
                params=[self.scenario_name]
            ).iloc[0]  # Convert to Series for shorter indexing.
        )
        self.parameters = (
            pd.read_sql(
                """
                SELECT parameter_name, parameter_value FROM parameters 
                WHERE parameter_set IN ('constants', ?)
                """,
                con=database_connection,
                params=[self.scenarios['parameter_set']],
                index_col='parameter_name'
            ).iloc[:, 0]  # Convert to Series for shorter indexing.
        )
        self.surfaces_adiabatic = (
            pd.read_sql(
                """
                SELECT * FROM surfaces_adiabatic 
                JOIN surface_types USING (surface_type) 
                LEFT JOIN window_types USING (window_type) 
                JOIN zones USING (zone_name, building_name) 
                WHERE building_name = (
                    SELECT building_name from scenarios 
                    WHERE scenario_name = ?
                )
                """,
                con=database_connection,
                params=[scenario_name]
            )
        )
        self.surfaces_adiabatic.index = self.surfaces_adiabatic['surface_name']
        self.surfaces_exterior = (
            pd.read_sql(
                """
                SELECT * FROM surfaces_exterior 
                JOIN surface_types USING (surface_type) 
                LEFT JOIN window_types USING (window_type) 
                JOIN zones USING (zone_name, building_name) 
                WHERE building_name = (
                    SELECT building_name from scenarios 
                    WHERE scenario_name = ?
                )
                """,
                con=database_connection,
                params=[self.scenario_name]
            )
        )
        self.surfaces_exterior.index = self.surfaces_exterior['surface_name']
        self.surfaces_interior = (
            pd.read_sql(
                """
                SELECT * FROM surfaces_interior 
                JOIN surface_types USING (surface_type) 
                LEFT JOIN window_types USING (window_type) 
                JOIN zones USING (zone_name, building_name) 
                WHERE building_name = (
                    SELECT building_name from scenarios 
                    WHERE scenario_name = ?
                )
                """,
                con=database_connection,
                params=[self.scenario_name]
            )
        )
        self.surfaces_interior.index = self.surfaces_interior['surface_name']
        self.zones = (
            pd.read_sql(
                """
                SELECT * FROM zones 
                JOIN zone_types USING (zone_type) 
                LEFT JOIN internal_gain_types USING (internal_gain_type) 
                LEFT JOIN blind_types USING (blind_type) 
                LEFT JOIN hvac_generic_types USING (hvac_generic_type) 
                LEFT JOIN hvac_radiator_types USING (hvac_radiator_type) 
                LEFT JOIN hvac_ahu_types USING (hvac_ahu_type) 
                LEFT JOIN hvac_tu_types USING (hvac_tu_type) 
                WHERE building_name = (
                    SELECT building_name from scenarios 
                    WHERE scenario_name = ?
                )
                """,
                con=database_connection,
                params=[self.scenario_name]
            )
        )
        self.zones.index = self.zones['zone_name']

        # Define parameter parsing utility function.
        @np.vectorize
        def parse_parameter(parameter_string):
            """Parse parameter utility function.
            - Convert given parameter string as `np.float`.
            - If the parameter string is the name of a parameter from `parameters`, return that parameter.
            - If the parameter string is `None`, `NaN` is returned.
            """
            try:
                return np.float(parameter_string)
            except ValueError:
                return self.parameters[parameter_string]
            except TypeError:
                return np.nan

        # Parse parameters.
        scenarios_numerical_columns = [
            'linearization_zone_air_temperature_heat',
            'linearization_zone_air_temperature_cool',
            'linearization_surface_temperature',
            'linearization_exterior_surface_temperature',
            'linearization_internal_gain_occupancy',
            'linearization_internal_gain_appliances',
            'linearization_ambient_air_temperature',
            'linearization_sky_temperature',
            'linearization_ambient_air_humidity_ratio',
            'linearization_zone_air_humidity_ratio',
            'linearization_irradiation',
            'linearization_co2_concentration',
            'linearization_ventilation_rate_per_square_meter',
            'initial_zone_temperature',
            'initial_surface_temperature',
            'initial_co2_concentration',
            'initial_absolute_humidity',
            'initial_sensible_thermal_storage_state_of_charge',
            'initial_battery_storage_state_of_charge',
            'storage_size',
            'storage_round_trip_efficiency',
            'storage_battery_depth_of_discharge',
            'storage_sensible_temperature_delta',
            'storage_lifetime',
            'storage_planning_energy_installation_cost',
            'storage_planning_power_installation_cost',
            'storage_planning_fixed_installation_cost'
        ]
        self.scenarios.loc[scenarios_numerical_columns] = (
            self.scenarios.loc[scenarios_numerical_columns].apply(parse_parameter)
        )
        building_surfaces_numerical_columns = [
            'surface_area',
            'heat_capacity',
            'thermal_resistance_surface',
            'absorptivity',
            'emissivity',
            'window_wall_ratio',
            'sky_view_factor',
            'thermal_resistance_window',
            'absorptivity_window',
            'emissivity_window',
            'zone_height',
            'zone_area'
        ]
        self.surfaces_adiabatic.loc[:, building_surfaces_numerical_columns] = (
            self.surfaces_adiabatic.loc[:, building_surfaces_numerical_columns].apply(parse_parameter)
        )
        self.surfaces_exterior.loc[:, building_surfaces_numerical_columns] = (
            self.surfaces_exterior.loc[:, building_surfaces_numerical_columns].apply(parse_parameter)
        )
        self.surfaces_interior.loc[:, building_surfaces_numerical_columns] = (
            self.surfaces_interior.loc[:, building_surfaces_numerical_columns].apply(parse_parameter)
        )
        zones_numerical_columns = [
            'zone_area',
            'zone_height',
            'heat_capacity',
            'infiltration_rate',
            'internal_gain_occupancy_factor',
            'internal_gain_appliances_factor',
            'blind_efficiency',
            'generic_heating_efficiency',
            'generic_cooling_efficiency',
            'radiator_supply_temperature_nominal',
            'radiator_return_temperature_nominal',
            'radiator_panel_number',
            'radiator_panel_area',
            'radiator_panel_thickness',
            'radiator_water_volume',
            'radiator_convection_coefficient',
            'radiator_emissivity',
            'radiator_hull_conductivity',
            'radiator_hull_heat_capacity',
            'radiator_fin_effectiveness',
            'ahu_supply_air_temperature_setpoint',
            'ahu_supply_air_relative_humidity_setpoint',
            'ahu_fan_efficiency',
            'ahu_cooling_efficiency',
            'ahu_heating_efficiency',
            'ahu_return_air_heat_recovery_efficiency',
            'tu_supply_air_temperature_setpoint',
            'tu_fan_efficiency',
            'tu_cooling_efficiency',
            'tu_heating_efficiency'
        ]
        self.zones.loc[:, zones_numerical_columns] = (
            self.zones.loc[:, zones_numerical_columns].apply(parse_parameter)
        )

        # Obtain timestep data.
        if timestep_start is not None:
            self.timestep_start = pd.Timestamp(timestep_start)
        else:
            self.timestep_start = pd.Timestamp(self.scenarios['time_start'])
        if timestep_end is not None:
            self.timestep_end = pd.Timestamp(timestep_end)
        else:
            self.timestep_end = pd.Timestamp(self.scenarios['time_end'])
        if timestep_delta is not None:
            self.timestep_delta = pd.Timedelta(timestep_delta)
        else:
            self.timestep_delta = pd.Timedelta(self.scenarios['time_step'])
        self.timesteps = pd.Index(
            pd.date_range(
                start=self.timestep_start,
                end=self.timestep_end,
                freq=self.timestep_delta
            ),
            name='time'
        )

        # Obtain timeseries data.
        timestep_start_string = self.timestep_start.strftime('%Y-%m-%dT%H:%M:%S')  # Shorthand for SQL commands.
        timestep_end_string = self.timestep_end.strftime('%Y-%m-%dT%H:%M:%S')  # Shorthand for SQL commands.

        # Obtain weather timeseries.
        self.weather_timeseries = (
            pd.read_sql(
                """
                SELECT * FROM weather_timeseries 
                WHERE weather_type = (
                    SELECT weather_type from scenarios 
                    JOIN buildings USING (building_name)
                    WHERE scenario_name = ?
                )
                AND time between ? AND ?
                """,
                con=database_connection,
                params=[self.scenario_name, timestep_start_string, timestep_end_string],
                parse_dates=['time']
            )
        )
        self.weather_timeseries.index = self.weather_timeseries['time']
        self.weather_timeseries = (
            self.weather_timeseries.reindex(
                self.timesteps
            ).interpolate(
                'quadratic'
            ).bfill(
                limit=int(pd.to_timedelta('1h') / pd.to_timedelta(self.timestep_delta))
            ).ffill(
                limit=int(pd.to_timedelta('1h') / pd.to_timedelta(self.timestep_delta))
            )
        )

        # Obtain electricity price timeseries.
        self.electricity_price_timeseries = (
            pd.read_sql(
                """
                SELECT * FROM electricity_price_timeseries 
                WHERE price_type = (
                    SELECT price_type from scenarios 
                    WHERE scenario_name = ?
                )
                AND time between ? AND ?
                """,
                con=database_connection,
                params=[self.scenario_name, timestep_start_string, timestep_end_string],
                parse_dates=['time']
            )
        )
        self.electricity_price_timeseries.index = self.electricity_price_timeseries['time']
        self.electricity_price_timeseries = (
            self.electricity_price_timeseries.reindex(
                self.timesteps
            ).interpolate(
                'quadratic'
            ).bfill(
                limit=int(pd.to_timedelta('1h') / pd.to_timedelta(self.timestep_delta))
            ).ffill(
                limit=int(pd.to_timedelta('1h') / pd.to_timedelta(self.timestep_delta))
            )
        )

        electricity_price_range = pd.read_sql(
            """
            SELECT * FROM electricity_price_range
            """,
            con=database_connection,
            index_col='time_period'
        )
        if len(electricity_price_range) > 0:
            # Parse time period index.
            electricity_price_range.index = np.vectorize(pd.Period)(electricity_price_range.index)
            # Obtain complete schedule for all weekdays.
            electricity_price_range_complete = []
            for day in range(1, 8):
                if day in electricity_price_range.index.day.unique():
                    electricity_price_range_complete.append(
                        electricity_price_range.loc[
                                                    (electricity_price_range.index.day == day)
                                                    , :]
                    )
                else:
                    electricity_price_range_previous = electricity_price_range_complete[-1].copy()
                    electricity_price_range_previous.index += pd.Timedelta('1 day')
                    electricity_price_range_complete.append(electricity_price_range_previous)
            electricity_price_range_complete = pd.concat(electricity_price_range_complete)

            # Obtain complete schedule for each minute of the week.
            electricity_price_range_complete = (
                electricity_price_range_complete.reindex(
                    pd.period_range(start='01T00:00', end='07T23:59', freq='T')
                ).fillna(method='ffill')
            )

            # Reindex / fill internal gain schedule for given timesteps.
            electricity_price_range_complete.index = (
                pd.MultiIndex.from_arrays([
                    electricity_price_range_complete.index.day - 1,
                    electricity_price_range_complete.index.hour,
                    electricity_price_range_complete.index.minute
                ])
            )
            electricity_price_range = (
                pd.DataFrame(
                    index=pd.MultiIndex.from_arrays([
                        self.timesteps.weekday,
                        self.timesteps.hour,
                        self.timesteps.minute
                    ]),
                    columns=electricity_price_range_complete.columns
                )
            )
            for column in electricity_price_range.columns:
                electricity_price_range[column] = (
                    electricity_price_range[column].fillna(electricity_price_range_complete[column])
                )
            electricity_price_range.index = self.timesteps
        else:
            electricity_price_range = None

        self.electricity_price_distribution_timeseries = electricity_price_range

        # Obtain internal gain timeseries based on schedules.
        internal_gain_schedule = pd.read_sql(
            """
            SELECT * FROM internal_gain_schedules 
            WHERE internal_gain_type IN (
                SELECT DISTINCT internal_gain_type FROM zones
                JOIN zone_types USING (zone_type) 
                JOIN internal_gain_types USING (internal_gain_type)
                WHERE building_name = (
                    SELECT building_name from scenarios 
                    WHERE scenario_name = ?
                )
                AND internal_gain_definition_type = 'schedule'
            )
            """,
            con=database_connection,
            params=[self.scenario_name],
            index_col='time_period'
        )
        if len(internal_gain_schedule) > 0:

            # Parse time period index.
            internal_gain_schedule.index = np.vectorize(pd.Period)(internal_gain_schedule.index)

            # Obtain complete schedule for all weekdays.
            # TODO: Check if '01T00:00:00' is defined for each schedule.
            internal_gain_schedule_complete = []
            for internal_gain_type in internal_gain_schedule['internal_gain_type'].unique():
                for day in range(1, 8):
                    if day in internal_gain_schedule.index.day.unique():
                        internal_gain_schedule_complete.append(
                            internal_gain_schedule.loc[(
                                (internal_gain_schedule.index.day == day)
                                & (internal_gain_schedule['internal_gain_type'] == internal_gain_type)
                            ), :]
                        )
                    else:
                        internal_gain_schedule_previous = internal_gain_schedule_complete[-1].copy()
                        internal_gain_schedule_previous.index += pd.Timedelta('1 day')
                        internal_gain_schedule_complete.append(internal_gain_schedule_previous)
            internal_gain_schedule_complete = pd.concat(internal_gain_schedule_complete)

            # Pivot complete schedule.
            # TODO: Multiply internal gain factors.
            internal_gain_schedule_complete = internal_gain_schedule_complete.pivot(
                columns='internal_gain_type',
                values=['internal_gain_occupancy', 'internal_gain_appliances']
            )
            internal_gain_schedule_complete.columns = (
                internal_gain_schedule_complete.columns.map(lambda x: '_'.join(x[::-1]))
            )

            # Obtain complete schedule for each minute of the week.
            internal_gain_schedule_complete = (
                internal_gain_schedule_complete.reindex(
                    pd.period_range(start='01T00:00', end='07T23:59', freq='T')
                ).fillna(method='ffill')
            )

            # Reindex / fill internal gain schedule for given timesteps.
            internal_gain_schedule_complete.index = (
                pd.MultiIndex.from_arrays([
                    internal_gain_schedule_complete.index.day - 1,
                    internal_gain_schedule_complete.index.hour,
                    internal_gain_schedule_complete.index.minute
                ])
            )
            internal_gain_schedule = (
                pd.DataFrame(
                    index=pd.MultiIndex.from_arrays([
                        self.timesteps.weekday,
                        self.timesteps.hour,
                        self.timesteps.minute
                    ]),
                    columns=internal_gain_schedule_complete.columns
                )
            )
            for column in internal_gain_schedule.columns:
                 internal_gain_schedule[column] = (
                     internal_gain_schedule[column].fillna(internal_gain_schedule_complete[column])
                 )
            internal_gain_schedule.index = self.timesteps

        else:
            internal_gain_schedule = None

        # Obtain internal gain timeseries based on timeseries.
        internal_gain_timeseries = pd.read_sql(
            """
            SELECT * FROM internal_gain_timeseries 
            WHERE internal_gain_type IN (
                SELECT DISTINCT internal_gain_type FROM zones
                JOIN zone_types USING (zone_type) 
                JOIN internal_gain_types USING (internal_gain_type)
                WHERE building_name = (
                    SELECT building_name from scenarios 
                    WHERE scenario_name = ?
                )
                AND internal_gain_definition_type = 'timeseries'
            )
            AND time between ? AND ?
            """,
            con=database_connection,
            params=[self.scenario_name, timestep_start_string, timestep_end_string],
            index_col='time',
            parse_dates=['time']
        )
        if len(internal_gain_timeseries) > 0:

            # Pivot timeseries.
            # TODO: Multiply internal gain factors.
            internal_gain_timeseries = internal_gain_timeseries.pivot(
                columns='internal_gain_type',
                values=['internal_gain_occupancy', 'internal_gain_appliances']
            )
            internal_gain_timeseries.columns = (
                internal_gain_timeseries.columns.map(lambda x: '_'.join(x[::-1]))
            )

            # Reindex / interpolate timeseries for given timesteps.
            internal_gain_timeseries = (
                internal_gain_timeseries.reindex(
                    self.timesteps
                ).interpolate(
                    'quadratic'
                ).bfill(
                    limit=int(pd.to_timedelta('1h') / pd.to_timedelta(self.timestep_delta))
                ).ffill(
                    limit=int(pd.to_timedelta('1h') / pd.to_timedelta(self.timestep_delta))
                )
            )

        else:
            internal_gain_timeseries = None

        # Merge schedule-based and timeseries-based internal gain timeseries.
        if (internal_gain_schedule is not None) or (internal_gain_timeseries is not None):
            self.internal_gain_timeseries = (
                pd.concat(
                    [
                        internal_gain_schedule,
                        internal_gain_timeseries
                    ],
                    axis='columns'
                )
            )

        # Obtain constraint timeseries based on schedules.
        constraint_schedule = pd.read_sql(
            """
            SELECT * FROM constraint_schedules 
            WHERE constraint_type IN (
                SELECT DISTINCT constraint_type FROM zones
                JOIN zone_types USING (zone_type) 
                WHERE building_name = (
                    SELECT building_name from scenarios 
                    WHERE scenario_name = ?
                )
            )
            """,
            con=database_connection,
            params=[self.scenario_name],
            index_col='time_period'
        )
        if len(constraint_schedule) > 0:

            # Parse parameters.
            constraint_schedule_numerical_columns = [
                'minimum_air_temperature',
                'maximum_air_temperature',
                'minimum_fresh_air_flow_per_area',
                'minimum_fresh_air_flow_per_person',
                'maximum_co2_concentration',
                'minimum_fresh_air_flow_per_area_no_dcv',
                'minimum_relative_humidity',
                'maximum_relative_humidity'
            ]
            constraint_schedule.loc[
                :, constraint_schedule_numerical_columns
            ] = (
                constraint_schedule.loc[
                    :, constraint_schedule_numerical_columns
                ].apply(parse_parameter)
            )

            # Parse time period index.
            constraint_schedule.index = np.vectorize(pd.Period)(constraint_schedule.index)

            # Obtain complete schedule for all weekdays.
            # TODO: Check if '01T00:00:00' is defined for each schedule.
            constraint_schedule_complete = []
            for constraint_type in constraint_schedule['constraint_type'].unique():
                for day in range(1, 8):
                    if day in constraint_schedule.index.day.unique():
                        constraint_schedule_complete.append(
                            constraint_schedule.loc[(
                                (constraint_schedule.index.day == day)
                                & (constraint_schedule['constraint_type'] == constraint_type)
                            ), :]
                        )
                    else:
                        constraint_schedule_previous = constraint_schedule_complete[-1].copy()
                        constraint_schedule_previous.index += pd.Timedelta('1 day')
                        constraint_schedule_complete.append(constraint_schedule_previous)
            constraint_schedule_complete = pd.concat(constraint_schedule_complete)

            # Pivot complete schedule.
            constraint_schedule_complete = constraint_schedule_complete.pivot(
                columns='constraint_type',
                values=constraint_schedule_complete.columns[constraint_schedule_complete.columns != 'constraint_type']
            )
            constraint_schedule_complete.columns = (
                constraint_schedule_complete.columns.map(lambda x: '_'.join(x[::-1]))
            )

            # Obtain complete schedule for each minute of the week.
            constraint_schedule_complete = (
                constraint_schedule_complete.reindex(
                    pd.period_range(start='01T00:00', end='07T23:59', freq='T')
                ).fillna(method='ffill')
            )

            # Reindex / fill internal gain schedule for given timesteps.
            constraint_schedule_complete.index = (
                pd.MultiIndex.from_arrays([
                    constraint_schedule_complete.index.day - 1,
                    constraint_schedule_complete.index.hour,
                    constraint_schedule_complete.index.minute
                ])
            )
            constraint_schedule = (
                pd.DataFrame(
                    index=pd.MultiIndex.from_arrays([
                        self.timesteps.weekday,
                        self.timesteps.hour,
                        self.timesteps.minute
                    ]),
                    columns=constraint_schedule_complete.columns
                )
            )
            for column in constraint_schedule.columns:
                 constraint_schedule[column] = (
                     constraint_schedule[column].fillna(constraint_schedule_complete[column])
                 )
            constraint_schedule.index = self.timesteps

        else:
            constraint_schedule = None

        self.constraint_timeseries = constraint_schedule<|MERGE_RESOLUTION|>--- conflicted
+++ resolved
@@ -98,12 +98,8 @@
     timesteps: pd.Index
     weather_timeseries: pd.DataFrame
     electricity_price_timeseries: pd.DataFrame
-<<<<<<< HEAD
-    internal_gain_timeseries: pd.DataFrame = None  # Defaults to None if no internal gain type is defined.
-=======
-    electricity_price_distribution_timeseries: pd.DataFrame
-    internal_gain_timeseries: pd.DataFrame
->>>>>>> 2181acce
+    electricity_price_distribution_timeseries: pd.DataFrame = None  # Defaults to None if not defined.
+    internal_gain_timeseries: pd.DataFrame = None  # Defaults to None if not defined.
     constraint_timeseries: pd.DataFrame
 
     @ multimethod
@@ -426,6 +422,7 @@
             )
         )
 
+        # Obtain electricity price distribution timeseries.
         electricity_price_range = pd.read_sql(
             """
             SELECT * FROM electricity_price_range
