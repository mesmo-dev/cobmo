--- conflicted
+++ resolved
@@ -27,120 +27,7 @@
         self.solver = pyo.SolverFactory(cobmo.config.solver_name)
         self.result = None
 
-<<<<<<< HEAD
-        # Define sets
-        self.problem.set_states = pyo.Set(
-            initialize=self.building.set_states
-        )
-        self.problem.set_controls = pyo.Set(
-            initialize=self.building.set_controls
-        )
-        self.problem.set_disturbances = pyo.Set(
-            initialize=self.building.set_disturbances
-        )
-        self.problem.set_outputs = pyo.Set(
-            initialize=self.building.set_outputs
-        )
-        self.problem.set_outputs_power = pyo.Set(
-            initialize=self.building.set_outputs[self.building.set_outputs.str.contains('power')]
-        )
-        self.problem.set_outputs_temperature = pyo.Set(
-            initialize=self.building.set_outputs[self.building.set_outputs.str.contains('temperature')]
-        )
-        self.problem.set_timesteps = pyo.Set(
-            initialize=self.building.set_timesteps
-        )
-        self.problem.set_timestep_first = pyo.Set(
-            initialize=self.building.set_timesteps[0:1]
-        )
-        self.problem.set_timesteps_without_first = pyo.Set(
-            initialize=self.building.set_timesteps[1:]
-        )
-        self.problem.set_timesteps_without_last = pyo.Set(
-            initialize=self.building.set_timesteps[:-1]
-        )
-
-        # Store timestep
-        self.problem.timestep_delta = self.building.set_timesteps[1] - self.building.set_timesteps[0]
-
-        # Define parameters
-        self.problem.parameter_state_matrix = pyo.Param(
-            self.problem.set_states,
-            self.problem.set_states,
-            initialize=self.building.state_matrix.stack().to_dict()
-        )
-        self.problem.parameter_state_output_matrix = pyo.Param(
-            self.problem.set_outputs,
-            self.problem.set_states,
-            initialize=self.building.state_output_matrix.stack().to_dict()
-        )
-        self.problem.parameter_control_matrix = pyo.Param(
-            self.problem.set_states,
-            self.problem.set_controls,
-            initialize=self.building.control_matrix.stack().to_dict()
-        )
-        self.problem.parameter_control_output_matrix = pyo.Param(
-            self.problem.set_outputs,
-            self.problem.set_controls,
-            initialize=self.building.control_output_matrix.stack().to_dict()
-        )
-        self.problem.parameter_disturbance_matrix = pyo.Param(
-            self.problem.set_states,
-            self.problem.set_disturbances,
-            initialize=self.building.disturbance_matrix.stack().to_dict()
-        )
-        self.problem.parameter_disturbance_output_matrix = pyo.Param(
-            self.problem.set_outputs,
-            self.problem.set_disturbances,
-            initialize=self.building.disturbance_output_matrix.stack().to_dict()
-        )
-        self.problem.parameter_disturbance_timeseries = pyo.Param(
-            self.problem.set_timesteps,
-            self.problem.set_disturbances,
-            initialize=self.building.disturbance_timeseries.stack().to_dict()
-        )
-        self.problem.parameter_output_timeseries_minimum = pyo.Param(
-            self.problem.set_timesteps,
-            self.problem.set_outputs,
-            initialize=self.building.output_constraint_timeseries_minimum.stack().to_dict()
-        )
-        self.problem.parameter_output_timeseries_maximum = pyo.Param(
-            self.problem.set_timesteps,
-            self.problem.set_outputs,
-            initialize=self.building.output_constraint_timeseries_maximum.stack().to_dict()
-        )
-
-        # Define initial state
-        self.problem.parameter_state_initial = pyo.Param(
-            self.problem.set_states,
-            initialize=pd.Series(
-                np.concatenate([
-                    26.0  # in °C
-                    * np.ones(sum(self.building.set_states.str.contains('temperature'))),
-                    100.0  # in ppm
-                    * np.ones(sum(self.building.set_states.str.contains('co2_concentration'))),
-                    0.013  # in kg(water)/kg(air)
-                    * np.ones(sum(self.building.set_states.str.contains('absolute_humidity')))
-                ]),
-                self.building.set_states
-            ).to_dict()
-        )  # TODO: Move intial state defintion to building model
-
-        # Define variable bound rules
-        def rule_output_bounds(
-                problem,
-                timestep,
-                output
-        ):
-            return (
-                problem.parameter_output_timeseries_minimum[timestep, output],
-                problem.parameter_output_timeseries_maximum[timestep, output]
-            )
-
-        # Define variables
-=======
         # Define variables.
->>>>>>> b966e8b4
         self.problem.variable_state_timeseries = pyo.Var(
             self.building.set_timesteps,
             self.building.set_states,
