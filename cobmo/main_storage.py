"""
Building model main function definitions
"""

import os
import sqlite3
import numpy as np
import pandas as pd
import cobmo.building
import cobmo.controller
import cobmo.utils
import cobmo.config
import datetime as dt


def connect_database(
        data_path=cobmo.config.data_path,
        overwrite_database=True
):
    # Create database, if none
    if overwrite_database or not os.path.isfile(os.path.join(data_path, 'data.sqlite')):
        cobmo.utils.create_database(
            sqlite_path=os.path.join(data_path, 'data.sqlite'),
            sql_path=os.path.join(cobmo.config.cobmo_path, 'cobmo', 'database_schema.sql'),
            csv_path=data_path
        )

    conn = sqlite3.connect(os.path.join(data_path, 'data.sqlite'))
    return conn


def get_building_model(
        scenario_name='scenario_default',
        conn=connect_database()
):
    building = cobmo.building.Building(conn, scenario_name)
    return building


def example():
    """
    Example script
    """

    conn = connect_database()

    building_storage_types = pd.read_sql(
        """
        select * from building_storage_types
        """,
        conn,
        index_col='building_storage_type'
        # Indexing to allow precise modification of the dataframe.
        # If this is used you need to reindex as pandas when using to_sql (meaning NOT using "index=False")
    )

    # Here make the changes to the data in the sql
    rt_efficiency = 0.8
    # building_storage_types.at['sensible_thermal_storage_default', 'storage_round_trip_efficiency'] = rt_efficiency

    # print('\nbuilding_storage_types in main = ')
    # print(building_storage_types)

    building_storage_types.to_sql(
        'building_storage_types',
        con=conn,
        if_exists='replace'
        # index=False
    )

    # NB: All the changes to the sql need to be done BEFORE getting the building_model
    building = get_building_model(conn=conn)

    # Define initial state and control timeseries
    state_initial = pd.Series(
        np.concatenate([
            26.0  # in °C
            * np.ones(sum(building.set_states.str.contains('temperature'))),
            100.0  # in ppm
            * np.ones(sum(building.set_states.str.contains('co2_concentration'))),
            0.013  # in kg(water)/kg(air)
            * np.ones(sum(building.set_states.str.contains('absolute_humidity'))),
            0.0  # in all the storage units (sensible: m3 | PCM: kg | battery: kWh)
            * np.ones(sum(building.set_states.str.contains('state_of_charge'))),
            0.0  # Mass factor must be coherent with initial volume of bottom layer
            * np.ones(sum(building.set_states.str.contains('storage_mass_factor')))
        ]),
        building.set_states
    )  # TODO: Move intial state defintion to building model
    control_timeseries_simulation = pd.DataFrame(
        np.random.rand(len(building.set_timesteps), len(building.set_controls)),
        building.set_timesteps,
        building.set_controls
    )

    # Define augemented state space model matrices
    building.define_augmented_model()

    # Run simulation
    (
        state_timeseries_simulation,
        output_timeseries_simulation
    ) = building.simulate(
        state_initial=state_initial,
        control_timeseries=control_timeseries_simulation
    )

    # Outputs for debugging
    # print("-----------------------------------------------------------------------------------------------------------")
    # print("building.state_matrix=")
    # print(building.state_matrix)
    # print("-----------------------------------------------------------------------------------------------------------")
    # print("building.control_matrix=")
    # print(building.control_matrix)
    # print("-----------------------------------------------------------------------------------------------------------")
    # print("building.disturbance_matrix=")
    # print(building.disturbance_matrix)
    # print("-----------------------------------------------------------------------------------------------------------")
    # print("building.state_output_matrix=")
    # print(building.state_output_matrix)
    # print("-----------------------------------------------------------------------------------------------------------")
    # print("building.control_output_matrix=")
    # print(building.control_output_matrix)
    # print("-----------------------------------------------------------------------------------------------------------")
    # print("building.disturbance_output_matrix=")
    # print(building.disturbance_output_matrix)
    # print("-----------------------------------------------------------------------------------------------------------")
    # print("control_timeseries_simulation=")
    # print(control_timeseries_simulation)
    # print("-----------------------------------------------------------------------------------------------------------")
    # print("building.disturbance_timeseries=")
    # print(building.disturbance_timeseries)
    # print("-----------------------------------------------------------------------------------------------------------")
    # print("state_timeseries_simulation=")
    # print(state_timeseries_simulation)
    # print("-----------------------------------------------------------------------------------------------------------")
    # print("output_timeseries_simulation=")
    # print(output_timeseries_simulation)
    # print("-----------------------------------------------------------------------------------------------------------")

    # file_output_text = open("my_file_out.txt", "w")
    # file_output_text.write(building.state_matrix)

    # Run controller
    controller = cobmo.controller.Controller(
        conn=conn,
        building=building
    )
    (
        control_timeseries_controller,
        state_timeseries_controller,
        output_timeseries_controller,
        storage_size,
        optimum_obj
    ) = controller.solve()

    # -------------------------------------------------------------------------------------------------------------------

    # Printing and Plotting

    print_on_csv = 0  # set to 1 to print results in csv files (not tracked by the git)
    plotting = 1  # set 1 for plotting (to save the plot set "save_plot_on_off" to on

    if storage_size is not None:
        print('\n----------------------------------------------')
        print('\n>> Storage size = %.2f m3' % storage_size)
        print('\n>> Total opex + capex (storage)= {}'.format(format(optimum_obj, '.2f')))

        if plotting == 1:
            # Calculating the savings and the payback time
            costs_without_storage = 3.834195403e+02  # [SGD/day], 14 levels
            savings_day = (costs_without_storage - optimum_obj)
            storage_investment_per_unit = building.building_scenarios['storage_investment_sgd_per_unit'][0]
            (payback, payback_df) = cobmo.utils.discounted_payback_time(
                building,
                storage_size,
                storage_investment_per_unit,
                savings_day,
<<<<<<< HEAD
                save_plot_on_off='on'  # "on" to save the plot as .svg (not tracked by the git)
=======
                save_plot_on_off='off'  # "on" to save the plot as .svg (not tracked by the git)
>>>>>>> 33a06c2d
            )

            print('\n>> Storage type = %s'
                  '  |  Optimal storage size = %.2f'
                  '  | savings year 〜= %.2f'
                  '  | Discounted payback = %i\n'
                  % (
                    building.building_scenarios['building_storage_type'][0],
                    storage_size,
                    savings_day * 260.0,
                    payback
                  )
                  )
    else:
        print('\n----------------------------------------------')
        print('\n>> Total opex (baseline)= {}\n'.format(format(optimum_obj, '.2f')))

    # # Outputs for debugging
    # print("-----------------------------------------------------------------------------------------------------------")
    # print("control_timeseries_controller=")
    # print(control_timeseries_controller)
    # print("-----------------------------------------------------------------------------------------------------------")
    # print("state_timeseries_controller=")
    # print(state_timeseries_controller)
    # print("-----------------------------------------------------------------------------------------------------------")
    # print("output_timeseries_controller=")
    # print(output_timeseries_controller)
    # print("-----------------------------------------------------------------------------------------------------------")
    #
    # # Run error calculation function
    # (
    #     error_summary,
    #     error_timeseries
    # ) = cobmo.utils.calculate_error(
    #     output_timeseries_simulation.loc[:, output_timeseries_controller.columns.str.contains('temperature')],
    #     output_timeseries_controller.loc[:, output_timeseries_controller.columns.str.contains('temperature')]
    # )  # Note: These are exemplary inputs.
    #
    # # Outputs for debugging
    # print("-----------------------------------------------------------------------------------------------------------")
    # print("error_timeseries=")
    # print(error_timeseries)
    # print("-----------------------------------------------------------------------------------------------------------")
    # print("error_summary=")
    # print(error_summary)
    # print("-----------------------------------------------------------------------------------------------------------")

    if print_on_csv == 1:
        if ((building.building_scenarios['building_storage_type'][0] == 'sensible_thermal_storage_default')
                or (building.building_scenarios['building_storage_type'][0] == 'latent_thermal_storage_default')
                or (building.building_scenarios['building_storage_type'][0] == 'battery_storage_default')):

            building.state_matrix.to_csv('delete_me_storage/state_matrix_STORAGE.csv')
            building.control_matrix.to_csv('delete_me_storage/control_matrix_STORAGE.csv')
            building.disturbance_matrix.to_csv('delete_me_storage/disturbance_matrix_STORAGE.csv')

            building.state_output_matrix.to_csv('delete_me_storage/state_output_matrix_STORAGE.csv')
            building.control_output_matrix.to_csv('delete_me_storage/control_output_matrix_STORAGE.csv')
            building.disturbance_output_matrix.to_csv('delete_me_storage/disturbance_output_matrix_STORAGE.csv')

            # np.savetxt(r'my_file_output_state_matrix.txt', building.state_matrix.values) # , fmt='%d'
            state_timeseries_simulation.to_csv('delete_me_storage/state_timeseries_simulation_STORAGE.csv')

            state_timeseries_controller.to_csv('delete_me_storage/state_timeseries_controller_STORAGE.csv')
            date_main = dt.datetime.now()
            filename_out_controller = (
                    'output_timeseries_controller_STORAGE' + '_{:04d}-{:02d}-{:02d}_{:02d}-{:02d}-{:02d}'.format(
                        date_main.year, date_main.month, date_main.day, date_main.hour, date_main.minute,
                        date_main.second)
                    + '.csv'
            )
            output_timeseries_controller.to_csv('delete_me_storage/' + filename_out_controller)

            control_timeseries_controller.to_csv('delete_me_storage/control_timeseries_controller_STORAGE.csv')

        else:
            building.state_matrix.to_csv('delete_me/state_matrix.csv')
            building.control_matrix.to_csv('delete_me/control_matrix.csv')
            building.disturbance_matrix.to_csv('delete_me/disturbance_matrix.csv')

            building.state_output_matrix.to_csv('delete_me/state_output_matrix.csv')
            building.control_output_matrix.to_csv('delete_me/control_output_matrix.csv')
            building.disturbance_output_matrix.to_csv('delete_me/disturbance_output_matrix.csv')

            # np.savetxt(r'my_file_output_state_matrix.txt', building.state_matrix.values) # , fmt='%d'
            state_timeseries_simulation.to_csv('delete_me/state_timeseries_simulation.csv')

            state_timeseries_controller.to_csv('delete_me/state_timeseries_controller.csv')

            date_main = dt.datetime.now()
            filename_out_controller = (
                    'output_timeseries_controller' + '_{:04d}-{:02d}-{:02d}_{:02d}-{:02d}-{:02d}'.format(
                        date_main.year, date_main.month, date_main.day, date_main.hour, date_main.minute,
                        date_main.second)
                    + '.csv'
            )
            output_timeseries_controller.to_csv('delete_me/' + filename_out_controller)
            control_timeseries_controller.to_csv('delete_me/control_timeseries_controller.csv')


if __name__ == "__main__":
    example()

<|MERGE_RESOLUTION|>--- conflicted
+++ resolved
@@ -176,11 +176,7 @@
                 storage_size,
                 storage_investment_per_unit,
                 savings_day,
-<<<<<<< HEAD
-                save_plot_on_off='on'  # "on" to save the plot as .svg (not tracked by the git)
-=======
                 save_plot_on_off='off'  # "on" to save the plot as .svg (not tracked by the git)
->>>>>>> 33a06c2d
             )
 
             print('\n>> Storage type = %s'
