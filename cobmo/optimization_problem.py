"""Optimization problem module."""

import pandas as pd
import pyomo.environ as pyo
import time as time
import typing

import cobmo.building_model
import cobmo.config

logger = cobmo.config.get_logger(__name__)


class OptimizationProblem(object):
    """Optimization problem object consisting of the pyomo problem object which encapsulates optimization variables,
    constraints and objective function definitions for given building model object and problem type.

    - The `problem_type` keyword argument can be utilized to differentiate constraint and objective function definitions
      depending on the optimization problem type, e.g., optimal operation vs. optimal storage planning.

    Syntax
        ``OptimizationProblem(building_model)``: Instantiate optimization problem for given `scenario_name`.
        the problem type defaults to `operation`, if not specified as keyword argument.

    Parameters:
        building_model (cobmo.building_model.BuildingModel): Building model object.

    Keyword Arguments:
        problem_type (str): Optimization problem type. Choices: `operation`, `storage_planning`,
            `storage_planning_baseline`, `load_reduction`, `price_sensitivity`, `load_maximization`,
            `load_minimization`, `robust_optimization`. Default: `operation`
        output_vector_reference (pd.DataFrame): Only for problem type `load_reduction`. Defines the reference
            for which the load reduction is calculated.
        load_reduction_start_time (pd.Timestamp): Only for problem type `load_reduction`. Defines the start time
            for which the load reduction is calculated.
        load_reduction_end_time (pd.Timestamp): Only for problem type `load_reduction`. Defines the end time
            for which the load reduction is calculated.
        price_sensitivity_factor: np.float: Only for problem type `price_sensitivity`. Defines the factor with which
            the price value is modified.
        price_sensitivity_timestep (pd.Timedelta): Only for problem type `price_sensitivity`. Defines the timstep for
            which the price value is modified.
        load_maximization_time (pd.Timestamp): Only for problem type `load_maximization`. Defines the timestep at
            which the load is maximized.
    """

    def __init__(
            self,
            building: cobmo.building_model.BuildingModel,
            problem_type='operation',
<<<<<<< HEAD
            # Choices: 'operation', 'storage_planning', 'storage_planning_baseline', 'load_reduction',
            # 'price_sensitivity', 'load_maximization', 'load_minimization', 'robust_optimization',
            # 'price_scenario', 'rolling_forecast'
=======
            # Choices: `operation`, `storage_planning`, `storage_planning_baseline`, `load_reduction`,
            # `price_sensitivity`, `load_maximization`, `load_minimization`, `robust_optimization`.
>>>>>>> 94ae8c8e
            output_vector_reference=None,
            load_reduction_start_time=None,
            load_reduction_end_time=None,
            price_sensitivity_factor=None,
            price_sensitivity_timestep=None,
            load_maximization_time=None,
            price_scenario_timestep=None,
            price_point=None,
            price_forecast=None,
            actual_dispatch=None
    ):
        time_start = time.time()
        self.building = building
        self.problem_type = problem_type
        self.output_vector_reference = output_vector_reference
        self.load_reduction_start_time = load_reduction_start_time
        self.load_reduction_end_time = load_reduction_end_time
        self.price_sensitivity_factor = price_sensitivity_factor
        self.price_sensitivity_timestep = price_sensitivity_timestep
<<<<<<< HEAD
        self.price_scenario_timestep = price_scenario_timestep
        self.price_point = price_point
        self.price_forecast = price_forecast
        self.actual_dispatch = actual_dispatch
=======
        self.load_maximization_time = load_maximization_time
>>>>>>> 94ae8c8e

        # Copy `electricity_price_timeseries` to allow local modifications.
        self.electricity_price_timeseries = self.building.electricity_price_timeseries.copy()
        self.electricity_price_distribution_timeseries = self.building.electricity_price_distribution_timeseries.copy()

        self.problem = pyo.ConcreteModel()
        self.solver = pyo.SolverFactory(cobmo.config.config['optimization']['solver_name'])
        self.result = None

        # Define variables.
        self.problem.variable_state_vector = pyo.Var(
            self.building.timesteps,
            self.building.states,
            domain=pyo.Reals
        )
        self.problem.variable_control_vector = pyo.Var(
            self.building.timesteps,
            self.building.controls,
            domain=pyo.NonNegativeReals  # TODO: Workaround for proper behavior of battery storage.
        )
        self.problem.variable_output_vector = pyo.Var(
            self.building.timesteps,
            self.building.outputs,
            domain=pyo.Reals
        )
        if self.problem_type == 'storage_planning':
            self.problem.variable_storage_size = pyo.Var(
                [0],
                domain=pyo.NonNegativeReals
            )
            self.problem.variable_storage_peak_power = pyo.Var(
                [0],
                domain=pyo.NonNegativeReals
            )
            # Variable to describe if storage exists (= 1) or not (= 0).
            self.problem.variable_storage_exists = pyo.Var(
                [0],
                domain=pyo.Binary
            )
        if self.problem_type == 'storage_planning_baseline':
            # Force storage size to zero for baseline case.
            self.problem.variable_storage_size = [0.0]
        if self.problem_type == 'load_reduction':
            self.problem.variable_load_reduction = pyo.Var(
                [0],
                domain=pyo.NonNegativeReals
            )
        # TODO: rename variables, move gamma to input
        if self.problem_type == 'robust_optimization':
            self.problem.variable_z = pyo.Var(domain=pyo.NonNegativeReals)
            self.problem.variable_gamma = len(self.building.timesteps)
            self.problem.variable_q = pyo.Var(self.building.timesteps, domain=pyo.NonNegativeReals)
            self.problem.variable_y = pyo.Var(self.building.timesteps, domain=pyo.NonNegativeReals)

        if self.problem_type == 'rolling_forecast':
            self.problem.variable_z = pyo.Var(domain=pyo.NonNegativeReals)
            self.problem.variable_gamma = len(self.building.timesteps)/2
            self.problem.variable_q = pyo.Var(self.building.timesteps, domain=pyo.NonNegativeReals)
            self.problem.variable_y = pyo.Var(self.building.timesteps, domain=pyo.NonNegativeReals)

        # Define constraints.
        self.problem.constraints = pyo.ConstraintList()

        # Initial state constraint.
        for state in self.building.states:
            self.problem.constraints.add(
                self.problem.variable_state_vector[self.building.timesteps[0], state]
                ==
                self.building.state_vector_initial[state]
            )

        # State equation constraint.
        for state in self.building.states:
            for timestep in self.building.timesteps[:-1]:
                self.problem.constraints.add(
                    self.problem.variable_state_vector[timestep + self.building.timestep_interval, state]
                    ==
                    (
                        sum(
                            self.building.state_matrix.loc[state, state_other]
                            * self.problem.variable_state_vector[timestep, state_other]
                            for state_other in self.building.states
                        )
                        + sum(
                            self.building.control_matrix.loc[state, control]
                            * self.problem.variable_control_vector[timestep, control]
                            for control in self.building.controls
                        )
                        + sum(
                            self.building.disturbance_matrix.loc[state, disturbance]
                            * self.building.disturbance_timeseries.loc[timestep, disturbance]
                            for disturbance in self.building.disturbances
                        )
                    )
                )

        # Output equation constraint.
        for output in self.building.outputs:
            for timestep in self.building.timesteps:
                self.problem.constraints.add(
                    self.problem.variable_output_vector[timestep, output]
                    ==
                    (
                        sum(
                            self.building.state_output_matrix.loc[output, state]
                            * self.problem.variable_state_vector[timestep, state]
                            for state in self.building.states
                        )
                        + sum(
                            self.building.control_output_matrix.loc[output, control]
                            * self.problem.variable_control_vector[timestep, control]
                            for control in self.building.controls
                        )
                        + sum(
                            self.building.disturbance_output_matrix.loc[output, disturbance]
                            * self.building.disturbance_timeseries.loc[timestep, disturbance]
                            for disturbance in self.building.disturbances
                        )
                    )
                )

        # Output minimum / maximum bounds constraint.
        for output in self.building.outputs:
            for timestep in self.building.timesteps:
                # Minimum.
                if ('temperature' in output) and (self.problem_type == 'load_maximization'):
                    if timestep == (self.load_maximization_time + self.building.timestep_interval):
                        self.problem.constraints.add(
                            self.problem.variable_output_vector[timestep, output]
                            ==
                            self.building.output_constraint_timeseries_minimum.loc[timestep, output]
                        )
                else:
                    self.problem.constraints.add(
                        self.problem.variable_output_vector[timestep, output]
                        >=
                        self.building.output_constraint_timeseries_minimum.loc[timestep, output]
                    )

                # Maximum.
                if (
                    ((self.problem_type == 'storage_planning') or (self.problem_type == 'storage_planning_baseline'))
                    and ('state_of_charge' in output)
                ):
                    # Storage planning constraints.
                    if 'sensible' in self.building.building_data.scenarios['building_storage_type']:
                        self.problem.constraints.add(
                            self.problem.variable_output_vector[timestep, output]
                            <=
                            self.problem.variable_storage_size[0]
                            * self.building.parse_parameter('water_density')
                        )
                    elif 'battery' in self.building.building_data.scenarios['building_storage_type']:
                        self.problem.constraints.add(
                            self.problem.variable_output_vector[timestep, output]
                            <=
                            self.problem.variable_storage_size[0]
                            * self.building.building_data.scenarios['storage_battery_depth_of_discharge']
                        )
                else:
                    self.problem.constraints.add(
                        self.problem.variable_output_vector[timestep, output]
                        <=
                        self.building.output_constraint_timeseries_maximum.loc[timestep, output]
                    )

        # Storage planning auxiliary constraints.
        if self.problem_type == 'storage_planning':
            for timestep in self.building.timesteps:
                # Storage peak demand constraint.
                self.problem.constraints.add(
                    sum(
                        self.problem.variable_output_vector[timestep, output]
                        if ('storage_charge' in output) and ('electric_power' in output) else 0.0
                        for output in self.building.outputs
                    )
                    <=
                    self.problem.variable_storage_peak_power[0]
                )

                # Storage existence constraint.
                self.problem.constraints.add(
                    self.problem.variable_storage_size[0]
                    <=
                    self.problem.variable_storage_exists[0]
                    * 1.0e100  # Large constant as replacement for infinity.
                )

        # Demand side flexibility auxiliary constraints.
        elif self.problem_type == 'load_reduction':
            for timestep in self.building.timesteps:
                if (
                    (timestep >= self.load_reduction_start_time)
                    and (timestep < self.load_reduction_end_time)
                ):
                    self.problem.constraints.add(
                        self.problem.variable_output_vector[timestep, 'grid_electric_power']
                        ==
                        (
                            (1.0 - (self.problem.variable_load_reduction[0] / 100.0))
                            * self.problem.variable_output_vector[timestep, 'grid_electric_power']
                        )
                    )

        # Robust optimization additional constraints.
        elif self.problem_type == 'robust_optimization':
            for timestep in self.building.timesteps:
                self.problem.constraints.add(
                    self.problem.variable_z + self.problem.variable_q[timestep]
                    >=
                    (self.electricity_price_distribution_timeseries.loc[timestep, 'delta_lower']
                     * self.problem.variable_y[timestep])
                )
                self.problem.constraints.add(
                    (
                        self.problem.variable_output_vector[timestep, 'grid_electric_power']
                        * self.building.timestep_interval.seconds / 3600.0 / 1000.0
                    )
                    <=
                    self.problem.variable_y[timestep]
                )

        elif self.problem_type == 'rolling_forecast':
            for timestep in self.building.timesteps:
                if timestep < self.price_scenario_timestep:
                    self.problem.constraints.add(
                        self.problem.variable_output_vector[timestep, 'grid_electric_power'] == \
                        self.actual_dispatch.at[timestep, 'actual_dispatch']
                    )
                    continue
                elif timestep == self.price_scenario_timestep:
                    continue
                self.problem.constraints.add(
                    self.problem.variable_z + self.problem.variable_q[timestep]
                    >=
                    ((self.price_forecast.loc[timestep, 'upper_limit']-self.price_forecast.loc[timestep, 'expected_price'])
                     * self.problem.variable_y[timestep])
                )
                self.problem.constraints.add(
                    (self.problem.variable_output_vector[timestep, 'grid_electric_power']
                    * timestep_delta.seconds / 3600.0 / 1000.0)
                    <=
                    self.problem.variable_y[timestep]
                )

        # Define components of the objective.
        self.operation_cost = 0.0
        self.investment_cost = 0.0

        # Operation cost factor.
        if (self.problem_type == 'storage_planning') or (self.problem_type == 'storage_planning_baseline'):
            # Define operation cost factor to scale operation cost to the lifetime of storage.
            self.operation_cost_factor = (
                (pd.to_timedelta('1y') / pd.to_timedelta(self.building.timestep_interval))  # Time steps per year.
                / len(self.building.timesteps)  # Actual number of time steps.
                * self.building.building_data.scenarios['storage_lifetime']  # Storage lifetime in years.
                * 14.0  # 14 levels at CREATE Tower. # TODO: Check if considered properly in storage size.
            )
        elif self.problem_type == 'load_reduction':
            # Adjust weight of operation cost when running load reduction problem.
            # - Workaround for unrealistic demand when not considering operation cost at all.
            # - This is a tuning parameter (has impact on load reduction result).
            self.operation_cost_factor = 1.0e-6
        else:
            # No scaling needed if not running planning problem.
            self.operation_cost_factor = 1.0

        # Modify price for price sensitivity evaluation.
        if self.problem_type == 'price_sensitivity':
            self.electricity_price_timeseries.at[self.price_sensitivity_timestep, 'price'] *= (
                self.price_sensitivity_factor
            )

        # Operation cost (OPEX).
        for timestep in self.building.timesteps:
            for output in self.building.outputs:
                if self.problem_type == 'load_minimization':
                    if output == 'grid_electric_power':
                        self.operation_cost += self.problem.variable_output_vector[timestep, output]
                elif self.problem_type == 'robust_optimization':
                    if output == 'grid_electric_power':
                        self.operation_cost += (
                            self.problem.variable_output_vector[timestep, output]
                            * self.building.timestep_interval.seconds / 3600.0 / 1000.0  # W in kWh.
                            * self.electricity_price_distribution_timeseries.loc[timestep, 'price_mean']
                            * self.operation_cost_factor
                            + self.problem.variable_q[timestep]
                        )
                    if timestep == self.building.timesteps[-1]:
                        self.operation_cost += self.problem.variable_z * self.problem.variable_gamma
                elif self.problem_type == 'price_scenario':
                    if output == 'grid_electric_power':
                        if timestep == self.price_scenario_timestep:
                            self.operation_cost += (
                                    self.problem.variable_output_vector[timestep, output]
                                    * timestep_delta.seconds / 3600.0 / 1000.0  # W in kWh.
                                    * self.price_point
                                    * self.operation_cost_factor
                            )
                        else:
                            self.operation_cost += (
                                self.problem.variable_output_vector[timestep, output]
                                * timestep_delta.seconds / 3600.0 / 1000.0  # W in kWh.
                                * self.electricity_price_distribution_timeseries.loc[timestep, 'price_mean']
                                * self.operation_cost_factor
                            )
                elif self.problem_type == 'rolling_forecast':
                    if output == 'grid_electric_power':
                        if timestep < self.price_scenario_timestep:
                            self.operation_cost += (
                                    self.problem.variable_output_vector[timestep, output]
                                    * timestep_delta.seconds / 3600.0 / 1000.0  # W in kWh.
                                    * self.actual_dispatch.loc[timestep, 'clearing_price']
                                    * self.operation_cost_factor
                            )
                        elif timestep == self.price_scenario_timestep:
                            self.operation_cost += (
                                    self.problem.variable_output_vector[timestep, output]
                                    * timestep_delta.seconds / 3600.0 / 1000.0  # W in kWh.
                                    * self.price_point
                                    * self.operation_cost_factor
                            )
                        else:
                            self.operation_cost += (
                                    self.problem.variable_output_vector[timestep, output]
                                    * timestep_delta.seconds / 3600.0 / 1000.0  # W in kWh.
                                    * self.price_forecast.loc[timestep, 'expected_price']
                                    * self.operation_cost_factor
                                    + self.problem.variable_q[timestep]
                            )
                    if timestep == self.building.timesteps[-1]:
                        self.operation_cost += self.problem.variable_z * self.problem.variable_gamma
                else:
                    if output == 'grid_electric_power':
                        self.operation_cost += (
                            self.problem.variable_output_vector[timestep, output]
                            * self.building.timestep_interval.seconds / 3600.0 / 1000.0  # W in kWh.
                            * self.electricity_price_timeseries.loc[timestep, 'price']
                            * self.operation_cost_factor
                        )

        # Investment cost (CAPEX).
        if self.problem_type == 'storage_planning':
            if 'sensible' in self.building.building_data.scenarios['building_storage_type']:
                self.investment_cost += (
                    self.problem.variable_storage_size[0]  # In m3.
                    * self.building.building_data.scenarios['storage_planning_energy_installation_cost']  # In SGD/m3.
                    # TODO: Currently, power / fixed cost are set to zero for sensible thermal storage in the database.
                    + self.problem.variable_storage_peak_power[0] / 1000.0  # W in kW.
                    * self.building.building_data.scenarios['storage_planning_power_installation_cost']  # In SGD/kW.
                    + self.problem.variable_storage_exists[0]  # No unit.
                    * self.building.building_data.scenarios['storage_planning_fixed_installation_cost']  # In SGD.
                )
            elif 'battery' in self.building.building_data.scenarios['building_storage_type']:
                self.investment_cost += (
                    self.problem.variable_storage_size[0] / 3600.0 / 1000.0  # Ws in kWh (J in kWh).
                    * self.building.building_data.scenarios['storage_planning_energy_installation_cost']
                    # TODO: Validate unit of power cost.
                    + self.problem.variable_storage_peak_power[0] / 1000.0  # W in kW.
                    * self.building.building_data.scenarios['storage_planning_power_installation_cost']  # In SGD/kW
                    + self.problem.variable_storage_exists[0]  # No unit.
                    * self.building.building_data.scenarios['storage_planning_fixed_installation_cost']  # In SGD.
                )
        elif self.problem_type == 'load_reduction':
            # TODO: Introduce dedicated cost for demand side flexibility indicators.
            self.investment_cost -= self.problem.variable_load_reduction[0]  # In percent.

        # Define objective.
        self.problem.objective = pyo.Objective(
            expr=(self.operation_cost + self.investment_cost),
            sense=pyo.minimize
        )

        # Print setup time for debugging.
        logger.debug("OptimizationProblem setup time: {:.2f} seconds".format(time.time() - time_start))

    def solve(self):
        """Solve the optimization and return the optimal solution results, i.e., control vector timeseries,
        state vector timeseries, output vector timeseries, operation cost and storage size.

        - Invokes the optimization solver defined in `config.yml` or `config_default.yml` on the pyomo problem object.
        - If problem type is `load_reduction`, the returned investment cost value is the load reduction value.
        - If problem type is not `storage_planning` or `storage_planning_baseline`, storage size is returned as None.

        Returns:
            typing.Tuple[pd.DataFrame, pd.DataFrame, pd.DataFrame, np.float, np.float, np.float]: Tuple of
            control vector timeseries, state vector timeseries, output vector timeseries, operation cost,
            and storage size.
        """

        # Solve problem.
        time_start = time.time()
        self.result = self.solver.solve(
            self.problem,
            tee=cobmo.config.config['optimization']['show_solver_output']  # If True, activate verbose solver output.
        )

        # Print solve time for debugging.
        logger.debug("OptimizationProblem solve time: {:.2f} seconds".format(time.time() - time_start))

        # Retrieve results.
        time_start = time.time()
        control_vector = pd.DataFrame(
            0.0,
            self.building.timesteps,
            self.building.controls
        )
        state_vector = pd.DataFrame(
            0.0,
            self.building.timesteps,
            self.building.states
        )
        output_vector = pd.DataFrame(
            0.0,
            self.building.timesteps,
            self.building.outputs
        )
        for timestep in self.building.timesteps:
            for control in self.building.controls:
                control_vector.at[timestep, control] = (
                    self.problem.variable_control_vector[timestep, control].value
                )
            for state in self.building.states:
                state_vector.at[timestep, state] = (
                    self.problem.variable_state_vector[timestep, state].value
                )
            for output in self.building.outputs:
                output_vector.at[timestep, output] = (
                    self.problem.variable_output_vector[timestep, output].value
                )

        # Retrieve objective / cost values.
        if type(self.operation_cost) is float:
            operation_cost = self.operation_cost
        else:
            operation_cost = pyo.value(self.operation_cost)
        if type(self.investment_cost) is float:
            investment_cost = self.investment_cost
        else:
            investment_cost = pyo.value(self.investment_cost)

        # Retrieve storage size.
        if self.problem_type == 'storage_planning':
            storage_size = self.problem.variable_storage_size[0].value
        elif self.problem_type == 'storage_planning_baseline':
            storage_size = self.problem.variable_storage_size[0]
        else:
            storage_size = None

        # Print results compilation time for debugging.
        logger.debug("OptimizationProblem results compilation time: {:.2f} seconds".format(time.time() - time_start))

        return (
            control_vector,
            state_vector,
            output_vector,
            operation_cost,
            investment_cost,
            storage_size
        )<|MERGE_RESOLUTION|>--- conflicted
+++ resolved
@@ -28,7 +28,7 @@
     Keyword Arguments:
         problem_type (str): Optimization problem type. Choices: `operation`, `storage_planning`,
             `storage_planning_baseline`, `load_reduction`, `price_sensitivity`, `load_maximization`,
-            `load_minimization`, `robust_optimization`. Default: `operation`
+            `load_minimization`, `robust_optimization`, `price_scenario`, `rolling_forecast`. Default: `operation`
         output_vector_reference (pd.DataFrame): Only for problem type `load_reduction`. Defines the reference
             for which the load reduction is calculated.
         load_reduction_start_time (pd.Timestamp): Only for problem type `load_reduction`. Defines the start time
@@ -47,14 +47,9 @@
             self,
             building: cobmo.building_model.BuildingModel,
             problem_type='operation',
-<<<<<<< HEAD
-            # Choices: 'operation', 'storage_planning', 'storage_planning_baseline', 'load_reduction',
-            # 'price_sensitivity', 'load_maximization', 'load_minimization', 'robust_optimization',
-            # 'price_scenario', 'rolling_forecast'
-=======
             # Choices: `operation`, `storage_planning`, `storage_planning_baseline`, `load_reduction`,
-            # `price_sensitivity`, `load_maximization`, `load_minimization`, `robust_optimization`.
->>>>>>> 94ae8c8e
+            # `price_sensitivity`, `load_maximization`, `load_minimization`, `robust_optimization`,
+            # `price_scenario`, `rolling_forecast`.
             output_vector_reference=None,
             load_reduction_start_time=None,
             load_reduction_end_time=None,
@@ -74,14 +69,11 @@
         self.load_reduction_end_time = load_reduction_end_time
         self.price_sensitivity_factor = price_sensitivity_factor
         self.price_sensitivity_timestep = price_sensitivity_timestep
-<<<<<<< HEAD
+        self.load_maximization_time = load_maximization_time
         self.price_scenario_timestep = price_scenario_timestep
         self.price_point = price_point
         self.price_forecast = price_forecast
         self.actual_dispatch = actual_dispatch
-=======
-        self.load_maximization_time = load_maximization_time
->>>>>>> 94ae8c8e
 
         # Copy `electricity_price_timeseries` to allow local modifications.
         self.electricity_price_timeseries = self.building.electricity_price_timeseries.copy()
