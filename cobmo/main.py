--- conflicted
+++ resolved
@@ -1,361 +1,354 @@
-"""
-Building model main function definitions
-"""
-
-import os
-import sqlite3
-import numpy as np
-import pandas as pd
-import hvplot
-import hvplot.pandas
-import time
-import cobmo.building
-import cobmo.controller
-import cobmo.utils
-import cobmo.config
-
-
-def connect_database(
-        data_path=cobmo.config.data_path,
-        overwrite_database=True
-):
-    # Create database, if none
-    if overwrite_database or not os.path.isfile(os.path.join(data_path, 'data.sqlite')):
-        time_start = time.clock()
-        cobmo.utils.create_database(
-            sqlite_path=os.path.join(data_path, 'data.sqlite'),
-            sql_path=os.path.join(cobmo.config.cobmo_path, 'cobmo', 'database_schema.sql'),
-            csv_path=data_path
-        )
-        print("Database setup time: {:.2f} seconds".format(time.clock() - time_start))
-
-    conn = sqlite3.connect(os.path.join(data_path, 'data.sqlite'))
-
-    # time_start = time.clock()
-    # cobmo.utils.calculate_irradiation_surfaces(
-    #     conn,
-    #     weather_type='singapore_iwec',
-    #     irradiation_model='disc'
-    # )
-    # print("Irradiation processing time: {:.2f} seconds".format(time.clock() - time_start))
-    return conn
-
-
-def get_building_model(
-        scenario_name='validation_1zone_no_window_no_mass',
-        conn=connect_database()
-):
-    building = cobmo.building.Building(conn, scenario_name)
-    return building
-
-
-def example():
-    """
-    Example script
-    """
-
-    time_start = time.clock()
-    building = get_building_model()
-    print("Building model setup time: {:.2f} seconds".format(time.clock() - time_start))
-
-    # Define initial state and control timeseries
-    state_initial = pd.Series(
-        np.concatenate([
-            24.0  # in °C
-            * np.ones(sum(building.set_states.str.contains('temperature'))),
-            100.0  # in ppm
-            * np.ones(sum(building.set_states.str.contains('co2_concentration'))),
-            0.013  # in kg(water)/kg(air)
-            * np.ones(sum(building.set_states.str.contains('absolute_humidity')))
-        ]),
-        building.set_states
-    )  # TODO: Move intial state defintion to building model
-    # control_timeseries_simulation = pd.DataFrame(
-    #     np.random.rand(len(building.set_timesteps), len(building.set_controls)),
-    #     building.set_timesteps,
-    #     building.set_controls
-    # )
-    control_timeseries_simulation = pd.DataFrame(
-        0,
-        building.set_timesteps,
-        building.set_controls
-    )
-    control_timeseries_simulation.loc[:]['zone_1_generic_cool_thermal_power'] = 200
-
-    building.disturbance_timeseries.loc[
-    :, building.disturbance_timeseries.columns.str.contains('irradiation')
-    ] = (
-        building.disturbance_timeseries.loc[
-            :, building.disturbance_timeseries.columns.str.contains('irradiation')
-        ] * 1.0
-    )
-
-    # # Define augemented state space model matrices
-    # time_start = time.clock()
-    # building.define_augmented_model()
-    # print("Augmented model setup time: {:.2f} seconds".format(time.clock() - time_start))
-
-    # Define augemented state space model matrices
-    building.define_augmented_model()
-
-    # Run simulation
-    time_start = time.clock()
-    (
-        state_timeseries_simulation,
-        output_timeseries_simulation
-    ) = building.simulate(
-        state_initial=state_initial,
-        control_timeseries=control_timeseries_simulation,
-        disturbance_timeseries=building.disturbance_timeseries
-    )
-    print("Simulation solve time: {:.2f} seconds".format(time.clock() - time_start))
-
-    # Outputs for debugging
-    print("-----------------------------------------------------------------------------------------------------------")
-    print("building.state_matrix=")
-    print(building.state_matrix.head())
-    print("-----------------------------------------------------------------------------------------------------------")
-    print("building.control_matrix=")
-    print(building.control_matrix.head())
-    print("-----------------------------------------------------------------------------------------------------------")
-    print("building.disturbance_matrix=")
-    print(building.disturbance_matrix.head())
-    print("-----------------------------------------------------------------------------------------------------------")
-    print("building.state_output_matrix=")
-    print(building.state_output_matrix.head())
-    print("-----------------------------------------------------------------------------------------------------------")
-    print("building.control_output_matrix=")
-    print(building.control_output_matrix.head())
-    print("-----------------------------------------------------------------------------------------------------------")
-    print("building.disturbance_output_matrix=")
-    print(building.disturbance_output_matrix.head())
-    print("-----------------------------------------------------------------------------------------------------------")
-    print("control_timeseries_simulation=")
-    print(control_timeseries_simulation.head())
-    print("-----------------------------------------------------------------------------------------------------------")
-    print("building.disturbance_timeseries=")
-    print(building.disturbance_timeseries.head())
-    print("-----------------------------------------------------------------------------------------------------------")
-    print("state_timeseries_simulation=")
-    print(state_timeseries_simulation.head())
-    print("-----------------------------------------------------------------------------------------------------------")
-    print("output_timeseries_simulation=")
-    print(output_timeseries_simulation.head())
-    print("-----------------------------------------------------------------------------------------------------------")
-
-    # # Run controller
-    # controller = cobmo.controller.Controller(
-    #     conn=connect_database(),
-    #     building=building
-    # )
-    # (
-    #     control_timeseries_controller,
-    #     state_timeseries_controller,
-    #     output_timeseries_controller
-    # ) = controller.solve()
-    #
-    # # Outputs for debugging
-    # print("-----------------------------------------------------------------------------------------------------------")
-    # print("control_timeseries_controller=")
-    # print(control_timeseries_controller.head())
-    # print("-----------------------------------------------------------------------------------------------------------")
-    # print("state_timeseries_controller=")
-    # print(state_timeseries_controller.head())
-    # print("-----------------------------------------------------------------------------------------------------------")
-    # print("output_timeseries_controller=")
-    # print(output_timeseries_controller.head())
-    # print("-----------------------------------------------------------------------------------------------------------")
-
-    # Load validation data.
-    output_timeseries_validation = pd.read_csv(
-        os.path.join(
-            os.path.dirname(os.path.normpath(__file__)), '..', 'data', 'validation', building.scenario_name + '.csv'
-        ),
-        index_col='time',
-        parse_dates=True,
-    ).reindex(
-        building.set_timesteps
-    )  # Do not interpolate here, because it defeats the purpose of validation.
-    output_timeseries_validation.columns.name = 'output_name'  # For compatibility with output_timeseries.
-
-    # Run error calculation function
-    (
-        error_summary,
-        error_timeseries
-    ) = cobmo.utils.calculate_error(
-        output_timeseries_validation,
-        output_timeseries_simulation,
-    )
-
-    # Combine data for plotting
-    zone_temperature_comparison = pd.concat(
-        [
-            output_timeseries_validation.loc[:, output_timeseries_validation.columns.str.contains('temperature')],
-            output_timeseries_simulation.loc[:, output_timeseries_simulation.columns.str.contains('temperature')],
-        ],
-        keys=[
-            'expected',
-            'simulated',
-        ],
-        names=[
-            'type',
-            'output_name'
-        ],
-        axis=1
-    )
-    surface_irradiation_gain_exterior_comparison = pd.concat(
-        [
-            output_timeseries_validation.loc[:, output_timeseries_validation.columns.str.contains('irradiation_gain')],
-            output_timeseries_simulation.loc[:, output_timeseries_simulation.columns.str.contains('irradiation_gain')],
-        ],
-        keys=[
-            'expected',
-            'simulated',
-        ],
-        names=[
-            'type',
-            'output_name'
-        ],
-        axis=1
-    )
-    surface_convection_interior_comparison = pd.concat(
-        [
-            output_timeseries_validation.loc[:, output_timeseries_validation.columns.str.contains(
-                'convection_interior'
-            )],
-            output_timeseries_simulation.loc[:, output_timeseries_simulation.columns.str.contains(
-                'convection_interior'
-            )],
-        ],
-        keys=[
-            'expected',
-            'simulated',
-        ],
-        names=[
-            'type',
-            'output_name'
-        ],
-        axis=1
-    )
-
-    # Hvplot has no default options.
-    # Workaround: Pass this dict to every new plot.
-    hvplot_default_options = dict(width=1500, height=300)
-
-    # Generate plot handles.
-    thermal_power_plot = (
-        control_timeseries_simulation.stack().rename('thermal_power').reset_index()
-    ).hvplot.step(
-        x='time',
-        y='thermal_power',
-        by='control_name',
-        **hvplot_default_options
-    )
-    irradiation_plot = (
-        building.disturbance_timeseries.loc[
-            :, building.disturbance_timeseries.columns.str.contains('irradiation')
-        ].stack().rename('irradiation').reset_index()
-    ).hvplot.line(
-        x='time',
-        y='irradiation',
-        by='disturbance_name',
-        **hvplot_default_options
-    )
-    surface_irradition_gain_plot = (
-        surface_irradiation_gain_exterior_comparison.stack().stack().rename('irradiation_gain').reset_index()
-    ).hvplot.line(
-        x='time',
-        y='irradiation_gain',
-        by=['type', 'output_name'],
-        **hvplot_default_options
-    )
-    sky_temperature_plot = (
-        building.disturbance_timeseries['sky_temperature'].rename('sky_temperature').reset_index()
-    ).hvplot.line(
-        x='time',
-        y='sky_temperature',
-        **hvplot_default_options
-    )
-    surface_convection_interior_plot = (
-        surface_convection_interior_comparison.stack().stack().rename(
-            'convection_interior'
-        ).reset_index()
-    ).hvplot.line(
-        x='time',
-        y='convection_interior',
-        by=['type', 'output_name'],
-        **hvplot_default_options
-    )
-    ambient_air_temperature_plot = (
-        building.disturbance_timeseries['ambient_air_temperature'].rename('ambient_air_temperature').reset_index()
-    ).hvplot.line(
-        x='time',
-        y='ambient_air_temperature',
-        **hvplot_default_options
-    )
-    zone_temperature_plot = (
-        zone_temperature_comparison.stack().stack().rename('zone_temperature').reset_index()
-    ).hvplot.line(
-        x='time',
-        y='zone_temperature',
-        by=['type', 'output_name'],
-        **hvplot_default_options
-    )
-    zone_temperature_error_plot = (
-        error_timeseries.loc[
-            :, error_timeseries.columns.str.contains('temperature')
-        ].stack().rename('zone_temperature_error').reset_index()
-    ).hvplot.area(
-        x='time',
-        y='zone_temperature_error',
-        by='output_name',
-        stacked = False,
-        alpha = 0.5,
-        **hvplot_default_options
-    )
-    error_table = (
-        error_summary.stack().rename('error_value').reset_index()
-    ).hvplot.table(
-        x='output_name',
-        y='error_value',
-        by='error_type',
-        **hvplot_default_options
-    )
-
-    # Define layout and labels / render plots.
-    hvplot.show(
-        (
-            thermal_power_plot
-            + irradiation_plot
-            + surface_irradition_gain_plot
-            + sky_temperature_plot
-            + surface_convection_interior_plot
-            + ambient_air_temperature_plot
-            + zone_temperature_plot
-            + zone_temperature_error_plot
-            + error_table
-        ).redim.label(
-            time="Date / time",
-            thermal_power="Thermal power [W]",
-            ambient_air_temperature="Ambient air temp. [°C]",
-            irradiation="Irradiation [W/m²]",
-            zone_temperature="Zone temperature [°C]",
-            zone_temperature_error="Zone temp. error [K]",
-        ).cols(1)
-    )
-
-    # Outputs for debugging
-    print("-----------------------------------------------------------------------------------------------------------")
-    print("error_timeseries=")
-    print(error_timeseries.head())
-    print("-----------------------------------------------------------------------------------------------------------")
-    print("error_summary=")
-<<<<<<< HEAD
-    print(error_summary.head())
-=======
-    print(error_summary)
->>>>>>> 4843fe3d
-    print("-----------------------------------------------------------------------------------------------------------")
-
-if __name__ == "__main__":
-    example()
+"""
+Building model main function definitions
+"""
+
+import os
+import sqlite3
+import numpy as np
+import pandas as pd
+import hvplot
+import hvplot.pandas
+import time
+import cobmo.building
+import cobmo.controller
+import cobmo.utils
+import cobmo.config
+
+
+def connect_database(
+        data_path=cobmo.config.data_path,
+        overwrite_database=True
+):
+    # Create database, if none
+    if overwrite_database or not os.path.isfile(os.path.join(data_path, 'data.sqlite')):
+        time_start = time.clock()
+        cobmo.utils.create_database(
+            sqlite_path=os.path.join(data_path, 'data.sqlite'),
+            sql_path=os.path.join(cobmo.config.cobmo_path, 'cobmo', 'database_schema.sql'),
+            csv_path=data_path
+        )
+        print("Database setup time: {:.2f} seconds".format(time.clock() - time_start))
+
+    conn = sqlite3.connect(os.path.join(data_path, 'data.sqlite'))
+
+    # time_start = time.clock()
+    # cobmo.utils.calculate_irradiation_surfaces(
+    #     conn,
+    #     weather_type='singapore_iwec',
+    #     irradiation_model='disc'
+    # )
+    # print("Irradiation processing time: {:.2f} seconds".format(time.clock() - time_start))
+    return conn
+
+
+def get_building_model(
+        scenario_name='validation_1zone_no_window_no_mass',
+        conn=connect_database()
+):
+    building = cobmo.building.Building(conn, scenario_name)
+    return building
+
+
+def example():
+    """
+    Example script
+    """
+
+    time_start = time.clock()
+    building = get_building_model()
+    print("Building model setup time: {:.2f} seconds".format(time.clock() - time_start))
+
+    # Define initial state and control timeseries
+    state_initial = pd.Series(
+        np.concatenate([
+            24.0  # in °C
+            * np.ones(sum(building.set_states.str.contains('temperature'))),
+            100.0  # in ppm
+            * np.ones(sum(building.set_states.str.contains('co2_concentration'))),
+            0.013  # in kg(water)/kg(air)
+            * np.ones(sum(building.set_states.str.contains('absolute_humidity')))
+        ]),
+        building.set_states
+    )  # TODO: Move intial state defintion to building model
+    # control_timeseries_simulation = pd.DataFrame(
+    #     np.random.rand(len(building.set_timesteps), len(building.set_controls)),
+    #     building.set_timesteps,
+    #     building.set_controls
+    # )
+    control_timeseries_simulation = pd.DataFrame(
+        0,
+        building.set_timesteps,
+        building.set_controls
+    )
+    control_timeseries_simulation.loc[:]['zone_1_generic_cool_thermal_power'] = 200
+
+    building.disturbance_timeseries.loc[
+    :, building.disturbance_timeseries.columns.str.contains('irradiation')
+    ] = (
+        building.disturbance_timeseries.loc[
+            :, building.disturbance_timeseries.columns.str.contains('irradiation')
+        ] * 1.0
+    )
+
+    # # Define augemented state space model matrices
+    # time_start = time.clock()
+    # building.define_augmented_model()
+    # print("Augmented model setup time: {:.2f} seconds".format(time.clock() - time_start))
+
+    # Run simulation
+    time_start = time.clock()
+    (
+        state_timeseries_simulation,
+        output_timeseries_simulation
+    ) = building.simulate(
+        state_initial=state_initial,
+        control_timeseries=control_timeseries_simulation,
+        disturbance_timeseries=building.disturbance_timeseries
+    )
+    print("Simulation solve time: {:.2f} seconds".format(time.clock() - time_start))
+
+    # Outputs for debugging
+    print("-----------------------------------------------------------------------------------------------------------")
+    print("building.state_matrix=")
+    print(building.state_matrix.head())
+    print("-----------------------------------------------------------------------------------------------------------")
+    print("building.control_matrix=")
+    print(building.control_matrix.head())
+    print("-----------------------------------------------------------------------------------------------------------")
+    print("building.disturbance_matrix=")
+    print(building.disturbance_matrix.head())
+    print("-----------------------------------------------------------------------------------------------------------")
+    print("building.state_output_matrix=")
+    print(building.state_output_matrix.head())
+    print("-----------------------------------------------------------------------------------------------------------")
+    print("building.control_output_matrix=")
+    print(building.control_output_matrix.head())
+    print("-----------------------------------------------------------------------------------------------------------")
+    print("building.disturbance_output_matrix=")
+    print(building.disturbance_output_matrix.head())
+    print("-----------------------------------------------------------------------------------------------------------")
+    print("control_timeseries_simulation=")
+    print(control_timeseries_simulation.head())
+    print("-----------------------------------------------------------------------------------------------------------")
+    print("building.disturbance_timeseries=")
+    print(building.disturbance_timeseries.head())
+    print("-----------------------------------------------------------------------------------------------------------")
+    print("state_timeseries_simulation=")
+    print(state_timeseries_simulation.head())
+    print("-----------------------------------------------------------------------------------------------------------")
+    print("output_timeseries_simulation=")
+    print(output_timeseries_simulation.head())
+    print("-----------------------------------------------------------------------------------------------------------")
+
+    # # Run controller
+    # controller = cobmo.controller.Controller(
+    #     conn=connect_database(),
+    #     building=building
+    # )
+    # (
+    #     control_timeseries_controller,
+    #     state_timeseries_controller,
+    #     output_timeseries_controller
+    # ) = controller.solve()
+    #
+    # # Outputs for debugging
+    # print("-----------------------------------------------------------------------------------------------------------")
+    # print("control_timeseries_controller=")
+    # print(control_timeseries_controller.head())
+    # print("-----------------------------------------------------------------------------------------------------------")
+    # print("state_timeseries_controller=")
+    # print(state_timeseries_controller.head())
+    # print("-----------------------------------------------------------------------------------------------------------")
+    # print("output_timeseries_controller=")
+    # print(output_timeseries_controller.head())
+    # print("-----------------------------------------------------------------------------------------------------------")
+
+    # Load validation data.
+    output_timeseries_validation = pd.read_csv(
+        os.path.join(
+            os.path.dirname(os.path.normpath(__file__)), '..', 'data', 'validation', building.scenario_name + '.csv'
+        ),
+        index_col='time',
+        parse_dates=True,
+    ).reindex(
+        building.set_timesteps
+    )  # Do not interpolate here, because it defeats the purpose of validation.
+    output_timeseries_validation.columns.name = 'output_name'  # For compatibility with output_timeseries.
+
+    # Run error calculation function
+    (
+        error_summary,
+        error_timeseries
+    ) = cobmo.utils.calculate_error(
+        output_timeseries_validation,
+        output_timeseries_simulation,
+    )
+
+    # Combine data for plotting
+    zone_temperature_comparison = pd.concat(
+        [
+            output_timeseries_validation.loc[:, output_timeseries_validation.columns.str.contains('temperature')],
+            output_timeseries_simulation.loc[:, output_timeseries_simulation.columns.str.contains('temperature')],
+        ],
+        keys=[
+            'expected',
+            'simulated',
+        ],
+        names=[
+            'type',
+            'output_name'
+        ],
+        axis=1
+    )
+    surface_irradiation_gain_exterior_comparison = pd.concat(
+        [
+            output_timeseries_validation.loc[:, output_timeseries_validation.columns.str.contains('irradiation_gain')],
+            output_timeseries_simulation.loc[:, output_timeseries_simulation.columns.str.contains('irradiation_gain')],
+        ],
+        keys=[
+            'expected',
+            'simulated',
+        ],
+        names=[
+            'type',
+            'output_name'
+        ],
+        axis=1
+    )
+    surface_convection_interior_comparison = pd.concat(
+        [
+            output_timeseries_validation.loc[:, output_timeseries_validation.columns.str.contains(
+                'convection_interior'
+            )],
+            output_timeseries_simulation.loc[:, output_timeseries_simulation.columns.str.contains(
+                'convection_interior'
+            )],
+        ],
+        keys=[
+            'expected',
+            'simulated',
+        ],
+        names=[
+            'type',
+            'output_name'
+        ],
+        axis=1
+    )
+
+    # Hvplot has no default options.
+    # Workaround: Pass this dict to every new plot.
+    hvplot_default_options = dict(width=1500, height=300)
+
+    # Generate plot handles.
+    thermal_power_plot = (
+        control_timeseries_simulation.stack().rename('thermal_power').reset_index()
+    ).hvplot.step(
+        x='time',
+        y='thermal_power',
+        by='control_name',
+        **hvplot_default_options
+    )
+    irradiation_plot = (
+        building.disturbance_timeseries.loc[
+            :, building.disturbance_timeseries.columns.str.contains('irradiation')
+        ].stack().rename('irradiation').reset_index()
+    ).hvplot.line(
+        x='time',
+        y='irradiation',
+        by='disturbance_name',
+        **hvplot_default_options
+    )
+    surface_irradition_gain_plot = (
+        surface_irradiation_gain_exterior_comparison.stack().stack().rename('irradiation_gain').reset_index()
+    ).hvplot.line(
+        x='time',
+        y='irradiation_gain',
+        by=['type', 'output_name'],
+        **hvplot_default_options
+    )
+    sky_temperature_plot = (
+        building.disturbance_timeseries['sky_temperature'].rename('sky_temperature').reset_index()
+    ).hvplot.line(
+        x='time',
+        y='sky_temperature',
+        **hvplot_default_options
+    )
+    surface_convection_interior_plot = (
+        surface_convection_interior_comparison.stack().stack().rename(
+            'convection_interior'
+        ).reset_index()
+    ).hvplot.line(
+        x='time',
+        y='convection_interior',
+        by=['type', 'output_name'],
+        **hvplot_default_options
+    )
+    ambient_air_temperature_plot = (
+        building.disturbance_timeseries['ambient_air_temperature'].rename('ambient_air_temperature').reset_index()
+    ).hvplot.line(
+        x='time',
+        y='ambient_air_temperature',
+        **hvplot_default_options
+    )
+    zone_temperature_plot = (
+        zone_temperature_comparison.stack().stack().rename('zone_temperature').reset_index()
+    ).hvplot.line(
+        x='time',
+        y='zone_temperature',
+        by=['type', 'output_name'],
+        **hvplot_default_options
+    )
+    zone_temperature_error_plot = (
+        error_timeseries.loc[
+            :, error_timeseries.columns.str.contains('temperature')
+        ].stack().rename('zone_temperature_error').reset_index()
+    ).hvplot.area(
+        x='time',
+        y='zone_temperature_error',
+        by='output_name',
+        stacked = False,
+        alpha = 0.5,
+        **hvplot_default_options
+    )
+    error_table = (
+        error_summary.stack().rename('error_value').reset_index()
+    ).hvplot.table(
+        x='output_name',
+        y='error_value',
+        by='error_type',
+        **hvplot_default_options
+    )
+
+    # Define layout and labels / render plots.
+    hvplot.show(
+        (
+            thermal_power_plot
+            + irradiation_plot
+            + surface_irradition_gain_plot
+            + sky_temperature_plot
+            + surface_convection_interior_plot
+            + ambient_air_temperature_plot
+            + zone_temperature_plot
+            + zone_temperature_error_plot
+            + error_table
+        ).redim.label(
+            time="Date / time",
+            thermal_power="Thermal power [W]",
+            ambient_air_temperature="Ambient air temp. [°C]",
+            irradiation="Irradiation [W/m²]",
+            zone_temperature="Zone temperature [°C]",
+            zone_temperature_error="Zone temp. error [K]",
+        ).cols(1)
+    )
+
+    # Outputs for debugging
+    print("-----------------------------------------------------------------------------------------------------------")
+    print("error_timeseries=")
+    print(error_timeseries.head())
+    print("-----------------------------------------------------------------------------------------------------------")
+    print("error_summary=")
+    print(error_summary)
+    print("-----------------------------------------------------------------------------------------------------------")
+
+if __name__ == "__main__":
+    example()