--- conflicted
+++ resolved
@@ -1,23 +1,20 @@
-"""
-Building model installation script
-"""
-
-from setuptools import setup, find_packages
-
-setup(
-    name='cobmo',
-    version='0.1',
-    py_modules=find_packages(),
-    install_requires=[
-        'CoolProp==6.2.1',
-        'numpy',
-        'pandas',
-        'pvlib',
-        'pyomo',
-        'scipy',
-<<<<<<< HEAD
-        'hvplot'
-=======
-        'seaborn'
->>>>>>> e004f111
-    ])
+"""
+Building model installation script
+"""
+
+from setuptools import setup, find_packages
+
+setup(
+    name='cobmo',
+    version='0.1',
+    py_modules=find_packages(),
+    install_requires=[
+        'CoolProp==6.2.1',
+        'hvplot',
+        'numpy',
+        'pandas',
+        'pvlib',
+        'pyomo',
+        'scipy',
+        'seaborn'
+    ])